from functools import reduce
from itertools import product
import math
from scipy.stats import poisson
import numpy as np
import pandas as pd
import matplotlib.pyplot as plt
import utils as ut
from operator import mul
inv_nucleotide = {v: k for k, v in ut.nucleotide.items()}
nucleobases = [k for k in inv_nucleotide]

d={'k':1,'f':2, 'j':4,'g':9}
len(d)
def logproba(sequence, probas):
    """Returns the log-probability of an integer sequence.

    Parameters
    ----------
    sequence : list of int
        A number sequence.

    probas : tuple of float
        The probabilities of the unique sequence values.

    Returns
    -------
    float
        The log-probability that the sequence is obtained.

    """
    return sum([np.log(probas[nb]) for nb in sequence])


def logprobafast(frequencies):
    """Returns the (improved) log-probability of an integer sequence
    from the frequency of its elements.

    Parameters
    ----------
    frequencies : list of int
        The number of occurrences of the different elements of the sequence.

    Returns
    -------
    float
        The log-probability that the sequence is obtained when estimating
        its elements probability with their frequencies.

    """
    return (np.array(frequencies) * np.log(frequencies)).sum() - sum(frequencies) * np.log(sum(frequencies))


def code(word, size):
    """Determines the index of a DNA sequence based on its alphabetical order.

    Parameters
    ----------
    word : str of letters
        The character sequence.

    size : int
        The number of characters in the word.

    Returns
    -------
    int
        The alphabetical index of the word based on its nucleobase components.

    See Also
    --------
    nucleotides : the map with the value for each nucleobase.

    """
    return reduce(lambda p, n: 4 * p + n, [ut.nucleotide[c] for c in word])


def str_to_int(string):
    """Converts a DNA sequence to a list of integers.

    Parameters
    ----------
    string : str
        The string of nucleobases.

    Returns
    -------
    list of int
        A list with the integer value for each nucleobase in the string.

    """
    return [ut.nucleotide[nb] for nb in string]


def int_to_str(sequence):
    """Converts a numerical string to a DNA sequence.

    Parameters
    ----------
    sequence : str
        The string with numerical characters.

    Returns
    -------
    str
        The DNA sequence corresponding to the numerical string.

    """
    return ''.join([inv_nucleotide[int(n)] for n in sequence])


def inv_code(index, length):
    """Determines a DNA sequence based on the alphabetical order of its
    nucleotides.

    Parameters
    ----------
    index : int
        The alphabetical index of a DNA sequence.
    length : int
        The size of a DNA sequence.

    Returns
    -------
    str
        The `k`-size DNA sequence corresponding to the given alphabetical
        index.

    """
    def expand(p, n):
        """Adds the integer value of a nucleobase to a DNA sequence portion
        already converted.

        Parameters
        ----------
        p : (str, int)
            The pair containing the beginning portion of DNA sequence obtained
            so far, and the remaining of the index to be converted.
        n : int
            The power of 4 associated to the next nucleobase.

        Returns
        -------
        str
            The numerical sequence corresponding to the enlarged beginning of
            the DNA sequence.
        int
            The remaining index to be converted.

        """
        return p[0] + str(p[1] // n), p[1] % n

    sequence, _ = reduce(
        expand, [4**i for i in range(length - 1, -1, -1)], ('', index))
    return int_to_str(sequence)


def k_grams_occurrences(sequence, k):
    """Counts the number of occurrences of `k`-grams in a sequence.

    Parameters
    ----------
    sequence : str
        The DNA sequence to be analysed.
    k : int
        The size of the k-grams to be considered.

    Returns
    -------
    dict of str: int
        The number of occurrences of the different `k`-grams in the sequence.

    """
    k_grams = all_k_grams(k)
    counts = {tuple(k) : 0 for k in k_grams}
    for i in range(len(sequence)-k+1):
        try:
            counts[tuple(sequence[i:i + k])] += 1
        except Exception:
            pass
    # key = lambda item: item[0]
    sorted_dict = {k: v for k, v in sorted(counts.items())}
    return sorted_dict


def all_k_grams(k, alph=nucleobases):
    """Returns all k-grams given the alphabet

    Parameters
    ----------
    k : int
        The size of the k-grams to be considered.
    alph : str
        The alphabet.

    Returns
    -------
    list of str
        all possible k-grams given the alphabet.

    """
    return list(product(alph, repeat=k))


def comptage_attendu(k, length, frequences):
    """Returns the expected number of occurrences of the different k-grams given the frequencies of letters in the DNA sequence

    Parameters
    ----------
    k : int
        The size of the k-grams to be considered.
    length : int
        The size of a DNA sequence.
    frequences: list of int
        The number of occurrences of the different elements of the sequence.
    Returns
    -------
    dict of str: int
        the expected number of occurrences of the different k-grams.

    """
    n_grams = all_k_grams(k)
    number_n_grams = length - k + 1
    dico = {}
    for n_g in n_grams:
        dico[n_g] = reduce(lambda x, y: x * y, [frequences[i] for i in n_g],
                           number_n_grams)
    return dico


def simule_sequence(length, props):
    """Generates a random sequence of length lg given the proportions of A,C,G and T.

    Parameters
    ----------
    props : list of float
        proportions of A,C,G and T.
    length : int
        The size of a DNA sequence.
    Returns
    -------
    numpy.array
        A random sequence of length lg
    """
    liste = [np.full((int(round(length * p))), k) for k, p in enumerate(props)]
    flattened = np.hstack(liste)
    return np.random.permutation(flattened)


def distance_counts(expected, observed):
    """Compute the distance between the expected number of occurrences and the observed one.

    Parameters
    ----------
    expected : numpy.array
        the expected number of occurrences of the different elements of the sequence.
    observed : numpy.array
        the expected number of occurrences of the different elements of the sequence.
    Returns
    -------
    float
        the norm of the array (expected - observed).

    """
    dists = []
    for k, exp in expected.items():
        try:
            obs = observed[k]
        except Exception:
            obs = 0.
        dists.append(exp - obs)
    return np.linalg.norm(dists)


def compare_simulations(length, freqs, ks, num_seq=1000):
    """
    compare the expected number of occurrences and the observed one by simulating a given number of sequences.

    Parameters
    ----------
    length : int
        The size of a DNA sequence.
    frequences : list of int
        The number of occurrences of the different elements of the sequence.
    ks : list of int
        The lengths of the n-grams to be considered.
    num_seq : int
        the number of sequences to simulate.

    Returns
    -------

    """

    observed = {k: None for k in ks}
    expected = {k: None for k in ks}
    for k in ks:
        exp = np.zeros((num_seq,len(comptage_attendu(k,length,freqs))))
        obs = np.zeros_like(exp)
        for i in range(num_seq):
            sequence = simule_sequence(length, freqs)
            obs[i] = list(k_grams_occurrences(sequence,k).values())
            exp[i] = list(comptage_attendu(k,len(sequence),freqs).values())
        observed[k] = list(np.mean(obs, axis = 0))
        expected[k] = list(np.mean(exp, axis = 0))
    return observed, expected

def p_empirique(length, word, freqs, nb_simulation=1000):
    """
    Parameters
    ----------

    Returns
    -------

    """

    nb_observed ={}
    word_ = tuple(str_to_int(word))
    for _ in range(nb_simulation):
        dict = k_grams_occurrences(simule_sequence(length,freqs),len(word_))
        nb = 0
        if(word_ in dict.keys()):
             nb = dict[word_]
        if nb in nb_observed:
            nb_observed[nb] +=1
        else:
            nb_observed[nb] = 1
    sorted_obs = {k: v for k, v in sorted(nb_observed.items())}

    keys = list(sorted_obs.keys())
    values = np.cumsum(list(sorted_obs.values()))
    return (keys, 1-(values/nb_simulation))

def plot_histogram(sequence,freqs, nb_simulation=1000):
    """

    Parameters
    ----------

    Returns
    -------

    """
    p_emp = {}
    p = {}
    words = ["ATCTGC", "ATATAT", "AAAAAA", "TTTAAA"]
    positions = [(0,0), (0,1), (1,0), (1,1)]
     # Paramètre de la loi de Poisson
    pik = stationary_distribution(freqs, transition_matrix(sequence), 0.00001)
    for word in words:
        p_emp[word] = p_empirique(len(sequence), word, freqs, nb_simulation)
        p[word] = markov_proba(str_to_int(word),transition_matrix(sequence),pik)
    fig, axes = plt.subplots(2, 2, figsize=(15, 15))
    for pos, word in zip(positions, p_emp.keys()):
        max_ = max(p_emp[word][0]) + 1
        k = np.arange(max_)
        l = p[word] * (len(sequence) - len(word) + 1)
<<<<<<< HEAD
        keys = p_emp[word][0]
        values = p_emp[word][1]
        print(values)
        print(keys)
        poiss = 1 - poisson.cdf(k,l)
        axes[pos].scatter(k,poiss, zorder = 2)
=======
        keys = np.array([x for x in p_emp[word].keys()])
        values = np.array([x for x in p_emp[word].values()])
        poisson = [(l**i)/(math.factorial(i)*np.exp(l)) for i in k]
        axes[pos].scatter(k,poisson, zorder=2)
>>>>>>> bfab21bf
        axes[pos].bar(keys, values)
        axes[pos].grid(True)
        axes[pos].set_title("Distribution des occurrences de " + word)
        axes[pos].set_xlabel("Occurrences du mot")
        axes[pos].set_ylabel("Probabilité empirique estimée")
        extent = axes[pos].get_window_extent().transformed(fig.dpi_scale_trans.inverted())
        fig.savefig("plots/histogram_" + word + ".png", bbox_inches=extent.expanded(1.1, 1.2))

def count_bigram(sequence, first, second):
    """
    counts the number of occurrences of a given bigram  in a sequence.

    Parameters
    ----------
    sequence : str
        The DNA sequence to be analysed.
    first : char
        the first letter of the bigram to be considered.
    second : char
        the second letter of the bigram to be considered.
    Returns
    -------
    int
        the number of occurrences of the bigram.

    """
    count = 0
    cmp = False
    for char in sequence:
        if cmp is True:
            cmp = False
            if char == second:
                count += 1
        if char == first:
            cmp = True
    return count


def transition_matrix(sequence):
    """
    Compute the transition matrix of the markov chain model of the frequencies of overlapping dinucleotides.

    Parameters
    ----------
    sequence : str
        The DNA sequence to be analysed.

    Returns
    -------
    numpy.ndarray
        the transition matrix.

    """
    tmatrix = np.array([[count_bigram(sequence, fst, snd) for snd in nucleobases]
                       for fst in nucleobases])
    return tmatrix / tmatrix.sum(axis=1).reshape(-1, 1)


def simule_sequence_markov(length, prop, sequence):
    """
    simulates a sequence with the dinucleotide model.

    Parameters
    ----------
    sequence : str
        The DNA sequence to be analysed.
    length : int
        the length of the sequence to be simulated.
    prop : list of float
        the proportions of the different elements of the sequence.
    Returns
    -------
        the simulated sequence.
    """
    tmatrix = transition_matrix(sequence)
    seq = []
    proba = prop
    for _ in range(length):
        nb = np.random.choice(nucleobases, p=proba)
        proba = tmatrix[nb]
        seq.append(nb)
    return seq


def markov_proba(sequence, tmatrix, pi_k):
    """

    Parameters
    ----------

    Returns
    -------

    """
    def tmp(p, n):
        return p[0] * tmatrix[p[1]][n], n
    first_nb = sequence[0]
    initial_proba = pi_k[first_nb]
    return reduce(tmp, sequence[1:], (initial_proba, first_nb))[0]


def comptage_attendu_markov(k, length, tmatrix, pi):
    """

    Parameters
    ----------
    pi: tuple of int
        The distribution to use for the first nucleobase in the `k`-gram.

    Returns
    -------

    See Also
    --------
    stationary_distribution

    """
    n_grams = all_k_grams(k)
    number_n_grams = length - k + 1
    dico = {}
    for n_g in n_grams:
        dico[n_g] = number_n_grams * markov_proba(n_g, tmatrix, pi)
    return dico

def stationary_distribution(pi_0, tmatrix, epsilon):
    """
    """
    pi_k = pi_0
    k = 0
    while True:
        k += 1
        pi_kp1 = np.dot(pi_k, tmatrix)
        if np.abs(pi_kp1 - pi_k).sum() < epsilon:
            print("Convergence after", k, "iterations")
            return pi_kp1
        pi_k = pi_kp1

def p_empirique_dinucleotides(length, n, counts, k, word, freqs, nb_simulation=1000):
    """
    Parameters
    ----------

    Returns
    -------

    """
    nb_observed = 0
    for _ in range(nb_simulation):
        dict = k_grams_occurrences(simule_sequence(length,freqs),len(word))
        if(word in dict.keys() and dict[word] >= n ): nb_observed +=1
    return nb_observed

def geq_poisson_probability(n, mu):
    return 1 - poisson.cdf(n, mu=mu)


def gap_probabilities(length, k, counts, probas):
    nb_pos = length - k + 1
    return [geq_poisson_probability(n, nb_pos*p) for n, p in zip(counts, probas)]<|MERGE_RESOLUTION|>--- conflicted
+++ resolved
@@ -356,19 +356,12 @@
         max_ = max(p_emp[word][0]) + 1
         k = np.arange(max_)
         l = p[word] * (len(sequence) - len(word) + 1)
-<<<<<<< HEAD
         keys = p_emp[word][0]
         values = p_emp[word][1]
         print(values)
         print(keys)
         poiss = 1 - poisson.cdf(k,l)
         axes[pos].scatter(k,poiss, zorder = 2)
-=======
-        keys = np.array([x for x in p_emp[word].keys()])
-        values = np.array([x for x in p_emp[word].values()])
-        poisson = [(l**i)/(math.factorial(i)*np.exp(l)) for i in k]
-        axes[pos].scatter(k,poisson, zorder=2)
->>>>>>> bfab21bf
         axes[pos].bar(keys, values)
         axes[pos].grid(True)
         axes[pos].set_title("Distribution des occurrences de " + word)
